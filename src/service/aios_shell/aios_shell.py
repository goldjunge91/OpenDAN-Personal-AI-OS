# aiso shell like bash for linux
import asyncio
import sys
import os
import logging
import re
import toml

from typing import Any, Optional, TypeVar, Tuple, Sequence
import argparse


from prompt_toolkit import HTML, PromptSession, prompt,print_formatted_text
from prompt_toolkit.formatted_text import FormattedText
from prompt_toolkit.selection import SelectionState
from prompt_toolkit.history import FileHistory
from prompt_toolkit.auto_suggest import AutoSuggestFromHistory
from prompt_toolkit.completion import WordCompleter
from prompt_toolkit.styles import Style

directory = os.path.dirname(__file__)
sys.path.append(directory + '/../../')
<<<<<<< HEAD
from aios_kernel import Workflow,AIAgent,AgentMsg,AgentMsgState,ComputeKernel,OpenAI_ComputeNode,AIBus,AIChatSession,LocalLlama_ComputeNode
=======
from aios_kernel import AIOS_Version,UserConfigItem,AIStorage,Workflow,AIAgent,AgentMsg,AgentMsgStatus,ComputeKernel,OpenAI_ComputeNode,AIBus,AIChatSession,AgentTunnel,TelegramTunnel,CalenderEnvironment,Environment,EmailTunnel
>>>>>>> a20f331e

sys.path.append(directory + '/../../component/')
from agent_manager import AgentManager
from workflow_manager import WorkflowManager


logger = logging.getLogger(__name__)

shell_style = Style.from_dict({
    'title': '#87d7ff bold', #RGB
    'content': '#007f00 bold',
    'prompt': '#00FF00',
})


class AIOS_Shell:
    def __init__(self,username:str) -> None:
        self.username = username
        self.current_target = "_"
        self.current_topic = "default"
        self.is_working = True

    def declare_all_user_config(self):
        user_config = AIStorage.get_instance().get_user_config()
        user_config.add_user_config("username","username is your full name when using AIOS",False,None,)

        openai_node = OpenAI_ComputeNode.get_instance()
        openai_node.declare_user_config()


    async def _handle_no_target_msg(self,bus:AIBus,msg:AgentMsg) -> bool:
        target_id = msg.target.split(".")[0]
        agent : AIAgent = await AgentManager.get_instance().get(target_id)
        if agent is not None:
            agent.owner_env = Environment.get_env_by_id("calender") 
            bus.register_message_handler(target_id,agent._process_msg)
            return True
        
        a_workflow = await WorkflowManager.get_instance().get_workflow(target_id)
        if a_workflow is not None:
            bus.register_message_handler(target_id,a_workflow._process_msg)
            return True
        
        return False
    
    async def is_agent(self,target_id:str) -> bool:
        agent : AIAgent = await AgentManager.get_instance().get(target_id)
        if agent is not None:
            return True
        else:
            return False

    async def initial(self) -> bool:
        cal_env = CalenderEnvironment("calender")
        cal_env.start()
        Environment.set_env_by_id("calender",cal_env)
        
<<<<<<< HEAD
        AgentManager().initial(os.path.abspath(directory + "/../../../rootfs/"))
        WorkflowManager().initial(os.path.abspath(directory + "/../../../rootfs/workflows/"))

        open_ai_node = OpenAI_ComputeNode()
        open_ai_node.start()
        ComputeKernel().add_compute_node(open_ai_node)

        llama_ai_node = LocalLlama_ComputeNode()
        llama_ai_node.start()
        ComputeKernel().add_compute_node(llama_ai_node)

=======
        AgentManager.get_instance().initial()
        WorkflowManager.get_instance().initial()

        open_ai_node = OpenAI_ComputeNode.get_instance()
        if await open_ai_node.initial() is not True:
            logger.error("openai node initial failed!")
            return False
        
        ComputeKernel.get_instance().add_compute_node(open_ai_node)
>>>>>>> a20f331e
        AIBus().get_default_bus().register_unhandle_message_handler(self._handle_no_target_msg)
        AIBus().get_default_bus().register_message_handler(self.username,self._user_process_msg)

        TelegramTunnel.register_to_loader()
        EmailTunnel.register_to_loader()

        user_data_dir = AIStorage.get_instance().get_myai_dir()
        tunnels_config_path = os.path.abspath(f"{user_data_dir}/tunnels.cfg.toml")
        tunnel_config = None
        try: 
            tunnel_config = toml.load(tunnels_config_path)
            if tunnel_config is not None:
                await AgentTunnel.load_all_tunnels_from_config(tunnel_config["tunnels"])
        except Exception as e:
            logger.warning(f"load tunnels config from {tunnels_config_path} failed!")
            


        return True 
        

    def get_version(self) -> str:
        return "0.5.1"

    async def send_msg(self,msg:str,target_id:str,topic:str,sender:str = None) -> str:
        agent_msg = AgentMsg()
        agent_msg.set(sender,target_id,msg)
        agent_msg.topic = topic
        resp = await AIBus.get_default_bus().send_message(agent_msg)
        if resp is not None:
            return resp.body
        else:
            return "error!"

    async def _user_process_msg(self,msg:AgentMsg) -> AgentMsg:
        pass

    async def call_func(self,func_name, args):
        match func_name:
            case 'send':
                target_id = args[0]
                msg_content = args[1]
                topic = args[2]
                resp = await self.send_msg(msg_content,target_id,topic,self.username)
                show_text = FormattedText([("class:title", f"{self.current_topic}@{self.current_target} >>> "),
                                           ("class:content", resp)])
                return show_text
            case 'open':
                if len(args) >= 1:
                    target_id = args[0]
                if len(args) >= 2:
                    topic = args[1]

                self.current_target = target_id
                self.current_topic = topic
                show_text = FormattedText([("class:title", f"current session switch to {topic}@{target_id}")])
                return show_text
            case 'login':
                if len(args) >= 1:
                    self.username = args[0]
                AIBus().get_default_bus().register_message_handler(self.username,self._user_process_msg)
                return self.username + " login success!"    
            case 'history':
                num = 10
                offset = 0
                if args is not None:
                    if len(args) >= 1:
                        num = args[0]
                    if len(args) >= 2:
                        offset = args[1]

                db_path = ""
                if await self.is_agent(self.current_target):
                    db_path = AgentManager.get_instance().db_path
                else:
                    db_path = WorkflowManager.get_instance().db_file
                chatsession:AIChatSession = AIChatSession.get_session(self.current_target,f"{self.username}#{self.current_topic}",db_path,False)
                if chatsession is not None:
                    msgs = chatsession.read_history(num,offset)
                    format_texts = []
                    for msg in msgs:
                        format_texts.append(("class:content",f"{msg.sender} >>> {msg.body}"))
                        format_texts.append(("",f"\n-------------------\n"))
                    return FormattedText(format_texts)
                return FormattedText([("class:title", f"chatsession not found")])
            case 'exit':
                os._exit(0)
            case 'help':
                return FormattedText([("class:title", f"help~~~")])


##########################################################################################################################    
history = FileHistory('aios_shell_history.txt')
session = PromptSession(history=history) 

def parse_function_call(func_string):
    match = re.search(r'\s*(\w+)\s*\(\s*(.*)\s*\)\s*', func_string)
    if not match:
        return None

    func_name = match.group(1)
    params_string = match.group(2).strip()    
    params = re.split(r'\s*,\s*(?=(?:[^"]*"[^"]*")*[^"]*$)', params_string)
    params = [param.strip('"') for param in params]
    if len(params[0]) == 0:
        params = None

    return func_name, params

async def get_user_config_from_input(check_result:dict) -> bool:
    for key,item in check_result.items():
        user_input = await session.prompt_async(f"{key} ({item.desc}) not define! \nPlease input:",style=shell_style)
        if len(user_input) > 0:
            AIStorage.get_instance().get_user_config().set_user_config(key,user_input)

    await AIStorage.get_instance().get_user_config().save_value_to_user_config()
    return True

async def main_daemon_loop(shell:AIOS_Shell):
    while shell.is_working:
        await asyncio.sleep(1)

    return 0

def print_welcome_screen():
    print("\033[1;31m")  
    logo = """
\t_______                    ____________________   __
\t__  __ \______________________  __ \__    |__  | / /
\t_  / / /__  __ \  _ \_  __ \_  / / /_  /| |_   |/ / 
\t/ /_/ /__  /_/ /  __/  / / /  /_/ /_  ___ |  /|  /  
\t\____/ _  .___/\___//_/ /_//_____/ /_/  |_/_/ |_/   
\t        /_/                                          

    """
    print(logo)
    print("\033[0m")  

    print("\033[1;32m \t\tWelcome to OpenDAN - Your Personal AI OS\033[0m\n")  
    introduce = """
\tThe core goal of version 0.5.1 is to turn the concept of AIOS into code and get it up and running as quickly as possible. 
\tAfter three weeks of development, our plans have undergone some changes based on the actual progress of the system. 
\tUnder the guidance of this goal, some components do not need to be fully implemented. Furthermore, 
\tbased on the actual development experience from several demo Intelligent Applications, 
\twe intend to strengthen some components. This document will explain these changes and provide an update 
\ton the current development progress of MVP(0.5.1,0.5.2)

"""
    print(introduce)

    print(f"\033[1;34m \t\tVersion: {AIOS_Version}\n\033")  
    print("\033[1;33m \tOpenDAN is an open-source project, let's define the future of Humans and AI together.\033[0m")  
    print("\033[1;33m \tGithub\t: https://github.com/fiatrete/OpenDAN-Personal-AI-OS\033[0m")  
    print("\033[1;33m \tWebsite\t: https://www.opendan.ai\033[0m")
    print("\n\n")


async def main():
    print_welcome_screen()
    print("OpenDAN is booting...")
    logging.basicConfig(filename="aios_shell.log",filemode="w",encoding='utf-8',force=True,
                        level=logging.INFO,
                        format='[%(asctime)s]%(name)s[%(levelname)s]: %(message)s')
    
    if os.path.isdir(f"{directory}/../../../rootfs"):
        AIStorage.get_instance().is_dev_mode = True
    else:
        AIStorage.get_instance().is_dev_mode = False    

    is_daemon = False
    if os.name != 'nt':
        if os.getppid() == 1:
            is_daemon = True

    shell = AIOS_Shell("user")   
    shell.declare_all_user_config() 
    await AIStorage.get_instance().initial()
    check_result = AIStorage.get_instance().get_user_config().check_user_config()
    if check_result is not None:
        if is_daemon:
            logger.error(check_result)
            return 1
        else:
            #Remind users to enter necessary configurations.
            if await get_user_config_from_input(check_result) is False:
                return 1
    
    init_result = await shell.initial()
    if init_result is False:
        if is_daemon:
            logger.error("aios shell initial failed!")
            return 1
        else:
            print("aios shell initial failed!")

    print(f"aios shell {shell.get_version()} ready.")
    if is_daemon:
        return await main_daemon_loop(shell)

    #TODO: read last input config
    completer = WordCompleter(['send($target,$msg,$topic)', 
                               'open($target,$topic)', 
                               'history($num,$offset)',
                               'login($username)',
                               'connect($target)',
                               'show()',
                               'exit()', 
                               'help()'], ignore_case=True)
  
    while True:
        user_input = await session.prompt_async(f"{shell.username}<->{shell.current_topic}@{shell.current_target}$",completer=completer,style=shell_style)
        if len(user_input) <= 1:
            continue

        func_call = parse_function_call(user_input)
        show_text = None
        if func_call:
            show_text = await shell.call_func(func_call[0], func_call[1])
        else:
            resp = await shell.send_msg(user_input,shell.current_target,shell.current_topic,shell.username)
            show_text = FormattedText([
                ("class:title", f"{shell.current_topic}@{shell.current_target} >>> "),
                ("class:content", resp)
            ])

        print_formatted_text(show_text,style=shell_style)
        #print_formatted_text(f"{shell.username}<->{shell.current_topic}@{shell.current_target} >>> {resp}",style=shell_style)

if __name__ == "__main__":    
    asyncio.run(main())
<|MERGE_RESOLUTION|>--- conflicted
+++ resolved
@@ -20,11 +20,9 @@
 
 directory = os.path.dirname(__file__)
 sys.path.append(directory + '/../../')
-<<<<<<< HEAD
-from aios_kernel import Workflow,AIAgent,AgentMsg,AgentMsgState,ComputeKernel,OpenAI_ComputeNode,AIBus,AIChatSession,LocalLlama_ComputeNode
-=======
-from aios_kernel import AIOS_Version,UserConfigItem,AIStorage,Workflow,AIAgent,AgentMsg,AgentMsgStatus,ComputeKernel,OpenAI_ComputeNode,AIBus,AIChatSession,AgentTunnel,TelegramTunnel,CalenderEnvironment,Environment,EmailTunnel
->>>>>>> a20f331e
+
+from aios_kernel import AIOS_Version,UserConfigItem,AIStorage,Workflow,AIAgent,AgentMsg,AgentMsgStatus,ComputeKernel,OpenAI_ComputeNode,AIBus,AIChatSession,AgentTunnel,TelegramTunnel,CalenderEnvironment,Environment,EmailTunnel,LocalLlama_ComputeNode
+
 
 sys.path.append(directory + '/../../component/')
 from agent_manager import AgentManager
@@ -82,19 +80,6 @@
         cal_env.start()
         Environment.set_env_by_id("calender",cal_env)
         
-<<<<<<< HEAD
-        AgentManager().initial(os.path.abspath(directory + "/../../../rootfs/"))
-        WorkflowManager().initial(os.path.abspath(directory + "/../../../rootfs/workflows/"))
-
-        open_ai_node = OpenAI_ComputeNode()
-        open_ai_node.start()
-        ComputeKernel().add_compute_node(open_ai_node)
-
-        llama_ai_node = LocalLlama_ComputeNode()
-        llama_ai_node.start()
-        ComputeKernel().add_compute_node(llama_ai_node)
-
-=======
         AgentManager.get_instance().initial()
         WorkflowManager.get_instance().initial()
 
@@ -104,7 +89,11 @@
             return False
         
         ComputeKernel.get_instance().add_compute_node(open_ai_node)
->>>>>>> a20f331e
+        
+        llama_ai_node = LocalLlama_ComputeNode()
+        llama_ai_node.start()
+        ComputeKernel().add_compute_node(llama_ai_node)
+
         AIBus().get_default_bus().register_unhandle_message_handler(self._handle_no_target_msg)
         AIBus().get_default_bus().register_message_handler(self.username,self._user_process_msg)
 
