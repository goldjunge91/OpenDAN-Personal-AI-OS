--- conflicted
+++ resolved
@@ -67,10 +67,6 @@
         target_id = msg.target.split(".")[0]
         agent : AIAgent = await AgentManager.get_instance().get(target_id)
         if agent is not None:
-<<<<<<< HEAD
-            agent.owner_env = Environment.get_env_by_id("calender")
-=======
->>>>>>> 0d556003
             bus.register_message_handler(target_id,agent._process_msg)
             return True
 
