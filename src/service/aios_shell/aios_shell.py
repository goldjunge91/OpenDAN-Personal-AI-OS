# aiso shell like bash for linux
import asyncio
import sys
import os
import logging
import re
import toml
import shlex
from logging.handlers import RotatingFileHandler

from typing import Any, Optional, TypeVar, Tuple, Sequence
import argparse


from prompt_toolkit import HTML, PromptSession, prompt,print_formatted_text
from prompt_toolkit.formatted_text import FormattedText
from prompt_toolkit.selection import SelectionState
from prompt_toolkit.history import FileHistory
from prompt_toolkit.auto_suggest import AutoSuggestFromHistory
from prompt_toolkit.completion import WordCompleter
from prompt_toolkit.styles import Style

directory = os.path.dirname(__file__)
sys.path.append(directory + '/../../')



import proxy
from aios_kernel import *
from knowledge import *


sys.path.append(directory + '/../../component/')
from agent_manager import AgentManager
from workflow_manager import WorkflowManager
from knowledge_manager import KnowledgePipelineManager


logger = logging.getLogger(__name__)

shell_style = Style.from_dict({
    'title': '#87d7ff bold', #RGB
    'content': '#007f00', # resp content
    'prompt': '#00FF00',
    'error': '#8F0000 bold'
})


class AIOS_Shell:
    def __init__(self,username:str) -> None:
        self.username = username
        self.current_target = "_"
        self.current_topic = "default"
        self.is_working = True

    def declare_all_user_config(self):
        user_data_dir = AIStorage.get_instance().get_myai_dir()
        contact_config_path =os.path.abspath(f"{user_data_dir}/contacts.toml")
        cm = ContactManager.get_instance(contact_config_path)
        cm.load_data()

        user_config = AIStorage.get_instance().get_user_config()
        user_config.add_user_config("username","username is your full name when using AIOS",False,None)
        user_config.add_user_config("telegram","Your telgram username",False,None)
        user_config.add_user_config("email","Your email",False,None)

        user_config.add_user_config("feature.llama","enable Local-llama feature",True,"False")
        user_config.add_user_config("feature.aigc","enable AIGC feature",True,"False")

        openai_node = OpenAI_ComputeNode.get_instance()
        openai_node.declare_user_config()

        user_config.add_user_config("shell.current","last opened target and topic",True,"default@Jarvis")
        proxy.declare_user_config()

        google_text_to_speech = GoogleTextToSpeechNode.get_instance()
        google_text_to_speech.declare_user_config()

        Local_Stability_ComputeNode.declare_user_config()

        #Stability_ComputeNode.declare_user_config()



    async def _handle_no_target_msg(self,bus:AIBus,target_id:str) -> bool:
        agent : AIAgent = await AgentManager.get_instance().get(target_id)
        if agent is not None:
            bus.register_message_handler(target_id,agent._process_msg)
            return True

        a_workflow = await WorkflowManager.get_instance().get_workflow(target_id)
        if a_workflow is not None:
            bus.register_message_handler(target_id,a_workflow._process_msg)
            return True
        
        a_contact = await ContactManager.get_instance().get_contact(target_id)
        if a_contact is not None:
            bus.register_message_handler(target_id,a_contact._process_msg)
            return True

        return False

    async def is_agent(self,target_id:str) -> bool:
        agent : AIAgent = await AgentManager.get_instance().get(target_id)
        if agent is not None:
            return True
        else:
            return False

    async def initial(self) -> bool:
        cm = ContactManager.get_instance()
        owenr = cm.find_contact_by_name(self.username)
        if owenr is None:
            owenr = Contact(self.username)
            owenr.added_by = self.username
            owenr.is_family_member = True
            owenr.email = AIStorage.get_instance().get_user_config().get_value("email")
            owenr.telegram = AIStorage.get_instance().get_user_config().get_value("telegram")

            cm.add_family_member(self.username,owenr)

        cal_env = CalenderEnvironment("calender")
        await cal_env.start()
        Environment.set_env_by_id("calender",cal_env)

        workspace_env = ShellEnvironment("bash")
        Environment.set_env_by_id("bash",workspace_env)

        paint_env = PaintEnvironment("paint")
        Environment.set_env_by_id("paint",paint_env)

        if await AgentManager.get_instance().initial() is not True:
            logger.error("agent manager initial failed!")
            return False
        if await WorkflowManager.get_instance().initial() is not True:
            logger.error("workflow manager initial failed!")
            return False

        open_ai_node = OpenAI_ComputeNode.get_instance()
        if await open_ai_node.initial() is not True:
            logger.error("openai node initial failed!")
            return False
        ComputeKernel.get_instance().add_compute_node(open_ai_node)

        llama_nodes = ComputeNodeConfig.get_instance().initial()
        for llama_node in llama_nodes:
            llama_node.start()
            ComputeKernel.get_instance().add_compute_node(llama_node)

        if await AIStorage.get_instance().is_feature_enable("llama"):
            llama_ai_node = LocalLlama_ComputeNode()
            if await llama_ai_node.initial() is True:
                await llama_ai_node.start()
                ComputeKernel.get_instance().add_compute_node(llama_ai_node)
            else:
                logger.error("llama node initial failed!")
                await AIStorage.get_instance().set_feature_init_result("llama",False)


        if await AIStorage.get_instance().is_feature_enable("aigc"):
            try:
                google_text_to_speech_node = GoogleTextToSpeechNode.get_instance()
                google_text_to_speech_node.init()
                ComputeKernel.get_instance().add_compute_node(google_text_to_speech_node)
            except Exception as e:
                logger.error(f"google text to speech node initial failed! {e}")
                await AIStorage.get_instance.set_feature_init_result("aigc",False)

            # stability_api_node = Stability_ComputeNode()
            # if await stability_api_node.initial() is not True:
            #     logger.error("stability api node initial failed!")
            # ComputeKernel.get_instance().add_compute_node(stability_api_node)

        
        
        local_st_text_compute_node = LocalSentenceTransformer_Text_ComputeNode()
        if local_st_text_compute_node.initial() is not True:
            logger.error("local sentence transformer text embedding node initial failed!")
        else:
            ComputeKernel.get_instance().add_compute_node(local_st_text_compute_node)
            
        local_st_image_compute_node = LocalSentenceTransformer_Image_ComputeNode()
        if local_st_image_compute_node.initial() is not True:
            logger.error("local sentence transformer image embedding node initial failed!")
        else:
            ComputeKernel.get_instance().add_compute_node(local_st_image_compute_node)
       

        await ComputeKernel.get_instance().start()

        AIBus().get_default_bus().register_unhandle_message_handler(self._handle_no_target_msg)
        #AIBus().get_default_bus().register_message_handler(self.username,self._user_process_msg)
        
        
        pipelines = KnowledgePipelineManager.initial(os.path.join(AIStorage().get_instance().get_myai_dir(), "knowledge/pipelines"))
        pipelines.load_dir(os.path.join(AIStorage().get_instance().get_system_app_dir(), "knowledge_pipelines"))
        pipelines.load_dir(os.path.join(AIStorage().get_instance().get_myai_dir(), "knowledge_pipelines"))
        asyncio.create_task(pipelines.run())

        TelegramTunnel.register_to_loader()
        EmailTunnel.register_to_loader()
        user_data_dir = str(AIStorage.get_instance().get_myai_dir())
        tunnels_config_path = os.path.abspath(f"{user_data_dir}/etc/tunnels.cfg.toml")
        tunnel_config = None
        try:
            tunnel_config = toml.load(tunnels_config_path)
            if tunnel_config is not None:
                await AgentTunnel.load_all_tunnels_from_config(tunnel_config)
        except Exception as e:
            logger.warning(f"load tunnels config from {tunnels_config_path} failed!")


        return True


    def get_version(self) -> str:
        return "0.5.1"

    async def send_msg(self,msg:str,target_id:str,topic:str,sender:str = None) -> str:
        #AIBus().get_default_bus().register_message_handler(self.username,self._user_process_msg)
        agent_msg = AgentMsg()
        agent_msg.set(sender,target_id,msg)
        agent_msg.topic = topic
        resp = await AIBus.get_default_bus().send_message(agent_msg)
        if resp is not None:
            if resp.msg_type != AgentMsgType.TYPE_SYSTEM:
                return resp.body
            else:
                return f"Process Message Error: {resp.body} Please check logs/aios.log for more details!"
        else:
            return "System Error: Timeout, no resopnse! Please check logs/aios.log for more details!"

    async def _user_process_msg(self,msg:AgentMsg) -> AgentMsg:
        pass
    

    async def get_tunnel_config_from_input(self,tunnel_target,tunnel_type):
        tunnel_config = {}
        tunnel_config["tunnel_id"] = f"{tunnel_type}_2_{tunnel_target}"
        tunnel_config["target"] = tunnel_target
        input_table = {}
        tunnel_introduce : str = ""
        match tunnel_type:
            case "telegram":
                tunnel_config["type"] = "TelegramTunnel"
                input_table["token"] = UserConfigItem("telegram bot token\n You can get it from https://t.me/BotFather ,read https://core.telegram.org/bots#how-do-i-create-a-bot for more details")
                input_table["allow"] = UserConfigItem("allow group (default is member,you can choose contact or guest)")
            case "email":
                tunnel_config["type"] = "EmailTunnel"
                input_table["email"] = UserConfigItem("email address agent will use \n")
                input_table["imap"] = UserConfigItem("imap server address,like hostname:port")
                input_table["smtp"] = UserConfigItem("smtp server address,like hostname:port")
                input_table["user"] = UserConfigItem("mail server login user name")
                input_table["password"] = UserConfigItem("main server login password")
            case _:
                error_text = FormattedText([("class:error", f"tunnel type {tunnel_type}not support!")])
                print_formatted_text(error_text,style=shell_style)
                return None

        intro_text = FormattedText([("class:prompt", tunnel_introduce)])
        print_formatted_text(intro_text,style=shell_style)
        for key,item in input_table.items():
            user_input = await try_get_input(f"{key} : {item.desc}")
            if user_input is None:
                return None

            tunnel_config[key] = user_input

        return tunnel_config

    async def append_tunnel_config(self,tunnel_config):
        user_data_dir = AIStorage.get_instance().get_myai_dir()
        tunnels_config_path = os.path.abspath(f"{user_data_dir}/etc/tunnels.cfg.toml")
        all_tunnels = None 
        try:
            all_tunnels = toml.load(tunnels_config_path)
        except Exception as e:
            logger.warning(f"load tunnels config for append from {tunnels_config_path} failed! {e}")

        if all_tunnels is None:
            all_tunnels = {}

        all_tunnels[tunnel_config["tunnel_id"]] = tunnel_config
        try:
            f = open(tunnels_config_path,"w")
            if f:
                toml.dump(all_tunnels,f)
                logger.info(f"append tunnel config to {tunnels_config_path} success!")
            else:
                logger.warning(f"append tunnel config to {tunnels_config_path} failed!")
        except Exception as e:
            logger.warning(f"append tunnels config  from {tunnels_config_path} failed! {e}")

    async def handle_contact_commands(self,args):
        cm = ContactManager.get_instance()
        if len(args) < 1:
            return FormattedText([("class:error", f'/contact $contact_name,  Like /contact "Jim Green"')])
        contact_name = args[0]
        contact = cm.find_contact_by_name(contact_name)
        is_update = False
        if contact is not None:
            #show old info and ask user to update or remove
            is_update = True
            op_str = await try_get_input(f"Contact {contact_name} already exist, update or remove? (u/r)")
            if op_str is None:
                return None
            if op_str == "r":
                cm.remove_contact(contact_name)
                return FormattedText([("class:title", f"remove {contact_name} success!")])
            else:
                print(f"old info: {contact}")
        else:
            contact = Contact(contact_name)

        contact.is_family_member = False
        is_family_member = await try_get_input(f"Is {contact_name} your family member? (y/n)")
        if is_family_member is not None:
            if is_family_member == "y" or is_family_member == "Y":
                contact.is_family_member = True
        else:
            return None

        contact_telegram = await try_get_input(f"Input {contact_name}'s telegram username:")
        if contact_telegram is None:
            return None
        contact.telegram = contact_telegram
        
        contact_email = await try_get_input(f"Input {contact_name}'s email:")
        if contact_email is None:
            return None
        contact.email = contact_email
        
        contact_phone = await try_get_input(f"Input {contact_name}'s phone (optional):")
        if contact_phone is not None:
            contact.phone = contact_phone

        contact_note = await try_get_input(f"Input {contact_name}'s note (optional):")
        if contact_note is not None:
            contact.note = contact_note
        
        contact.added_by = self.username
        if is_update:
            cm.set_contact(contact_name,contact)
        else:
            cm.add_contact(contact_name,contact)
    
    async def handle_knowledge_commands(self, args):
        show_text = FormattedText([("class:title", "sub command not support!\n"
                              "/knowledge pipelines\n" 
                              "/knowledge journal $pipeline [$topn]\n"
                              "/knowledge query $object_id\n")])
        if len(args) < 1:
            return show_text
        sub_cmd = args[0]
        if sub_cmd == "pipelines":
            pipelines = KnowledgePipelineManager.get_instance().get_pipelines()
            print_formatted_text("\r\n".join(pipeline.get_name() for pipeline in pipelines))
        if sub_cmd == "journal":
<<<<<<< HEAD
            name = args[1]
            topn = 10 if len(args) == 2 else int(args[2])
            journals = [str(journal) for journal in KnowledgePipelineManager.get_instance().get_pipeline(name).get_journal().latest_journals(topn)]
            print_formatted_text("\r\n".join(str(journal) for journal in journals))
=======
            try:
                topn = 10 if len(args) == 1 else int(args[1])
                journals = [str(journal) for journal in KnowledgePipline.get_instance().get_latest_journals(topn)]
                print_formatted_text("\r\n".join(journals))
            except ValueError:
                return FormattedText([("class:title", f"/knowledge journal failed: {args[1]} is not a valid integer.\n")])
>>>>>>> e27c995a
        if sub_cmd == "query":
            if len(args) < 2:
                return show_text
            from knowledge import ObjectID, ObjectType
            object_id = ObjectID.from_base58(args[1])
            if object_id.get_object_type() == ObjectType.Image:
                from PIL import Image
                import io
                image = KnowledgeStore().load_object(object_id)
                image_data = KnowledgeStore().bytes_from_object(image)
                image = Image.open(io.BytesIO(image_data))
                image.show()

    async def handle_node_commands(self, args):
        show_text = FormattedText([("class:title", "sub command not support!\n" 
                              "/node add llama $model_name $url\n"
                              "/node rm llama $model_name $url\n"
                              "/node list\n")])
        if len(args) < 1:
            return show_text
        sub_cmd = args[0]
        if sub_cmd == "add":
            if len(args) < 2:
                return show_text
            if args[1] == "llama":
                if len(args) < 4:
                    return show_text
                
                model_name = args[2]
                url = args[3]
                ComputeNodeConfig.get_instance().add_node("llama", url, model_name)
                ComputeNodeConfig.get_instance().save()
                node = LocalLlama_ComputeNode(url, model_name)
                node.start()
                ComputeKernel.get_instance().add_compute_node(node)
            else:
                return show_text
        elif sub_cmd == "rm":
            if len(args) < 2:
                return show_text
            if args[1] == "llama":
                if len(args) < 4:
                    return show_text
                
                model_name = args[2]
                url = args[3]
                ComputeNodeConfig.get_instance().remove_node("llama", url, model_name)
                ComputeNodeConfig.get_instance().save()
            else:
                return show_text
        elif sub_cmd == "list":
            print_formatted_text(ComputeNodeConfig.get_instance().list())

    async def call_func(self,func_name, args):
        match func_name:
            case 'send':
                show_text = FormattedText([("class:error", f'send args error,/send Tracy "Hello! It is a good day!" default')])
                sender = None
                if len(args) == 3:
                    target_id = args[0]
                    msg_content = args[1]
                    topic = args[2]
                    sender = self.username
                elif len(args) == 4:
                    target_id = args[0]
                    msg_content = args[1]
                    topic = args[2]
                    sender = args[3]

                resp = await self.send_msg(msg_content,target_id,topic,sender)
                show_text = FormattedText([("class:title", f"{self.current_topic}@{self.current_target} >>> "),
                                        ("class:content", resp)])
                return show_text
            case 'set_config':
                show_text = FormattedText([("class:error", f"set config args error,/set_config $config_item! ")])
                if len(args) == 1:
                    key = args[0]
                    config_item = AIStorage.get_instance().get_user_config().get_config_item(key)
                    old_value = AIStorage.get_instance().get_user_config().get_value(key)

                    if config_item is not None:
                        value = await session.prompt_async(f"{key} : {config_item.desc} \nCurrent : {old_value}\nPlease input new value:",style=shell_style)
                        AIStorage.get_instance().get_user_config().set_value(key,value)
                        await AIStorage.get_instance().get_user_config().save_to_user_config()
                        show_text = FormattedText([("class:title", f"set {key} to {value} success!")])
                    else:
                        show_text = FormattedText([("class:error", f"set config failed! config item {key} not found!")])

                return show_text
            case 'connect':
                show_text = FormattedText([("class:error", "args error, /connect $target")])
                if len(args) < 1:
                    return show_text
                tunnel_target = args[0]
                if len(args) < 2:
                    tunnel_type = "telegram"
                else:
                    tunnel_type = args[1]

                tunnel_config = await self.get_tunnel_config_from_input(tunnel_target,tunnel_type)
                if tunnel_config:
                    if await AgentTunnel.load_tunnel_from_config(tunnel_config):
                        # append
                        await self.append_tunnel_config(tunnel_config)
                        show_text = FormattedText([("class:title", f"connect to {tunnel_target} success!")])

                return show_text
            case 'knowledge':
                return await self.handle_knowledge_commands(args)
            case 'contact':
                return await self.handle_contact_commands(args)
            case 'think':
                if len(args) >= 1:
                    target_id = args[0]
                    the_agent = await AgentManager.get_instance().get(target_id)
                    if the_agent is not None:
                        await the_agent._do_think()
            case 'wakeup':
                if len(args) >= 1:
                    target_id = args[0]
                    the_agent = await AgentManager.get_instance().get(target_id)
                    if the_agent is not None:
                        the_agent.wake_up()
            case 'open':
                if len(args) >= 1:
                    target_id = args[0]
                else:
                    show_text = FormattedText([("class:error", "/open Need Target Agent/Workflow ID! like /open Jarvis default")])
                    return show_text
                
                if len(args) >= 2:
                    topic = args[1]
                else:
                    topic = "default"

                target_exist = False
                if await AgentManager.get_instance().is_exist(target_id):
                    target_exist = True
                if await WorkflowManager.get_instance().is_exist(target_id):
                    target_exist = True
                
                if target_exist is False:
                    show_text = FormattedText([("class:error", f"Target {target_id} not exist!")])
                    return show_text

                self.current_target = target_id
                self.current_topic = topic
                show_text = FormattedText([("class:title", f"current session switch to {topic}@{target_id}")])
                AIStorage.get_instance().get_user_config().set_value("shell.current",f"{self.current_topic}@{self.current_target}")
                await AIStorage.get_instance().get_user_config().save_to_user_config()
                return show_text
            case 'enable':
                if len(args) >= 1:
                    feature = args[0]
                else:
                    show_text = FormattedText([("class:error", "/enable Need Feature Name! like /enable llama")])
                    return show_text

                if await AIStorage.get_instance().is_feature_enable(feature):
                    show_text = FormattedText([("class:title", f"Feature {feature} already enabled!")])
                    return show_text

                await AIStorage.get_instance().enable_feature(feature)
                show_text = FormattedText([("class:title", f"Feature {feature} enabled!")])
                return show_text
            case 'disable':
                if len(args) >= 1:
                    feature = args[0]
                else:
                    show_text = FormattedText([("class:error", "/disable Need Feature Name! like /disable llama")])
                    return show_text
                
                if not await AIStorage.get_instance().is_feature_enable(feature):
                    show_text = FormattedText([("class:title", f"Feature {feature} already disabled!")])
                    return show_text
                
                await AIStorage.get_instance().disable_feature(feature)
                show_text = FormattedText([("class:title", f"Feature {feature} disabled!")])
                return show_text
            #case 'login':
            #    if len(args) >= 1:
            #        self.username = args[0]
            #    AIBus().get_default_bus().register_message_handler(self.username,self._user_process_msg)

            #    return self.username + " login success!"
            case 'history':
                num = 10
                offset = 0
                if args is not None:
                    if len(args) >= 1:
                        num = args[0]
                    if len(args) >= 2:
                        offset = args[1]

                db_path = ""
                if await self.is_agent(self.current_target):
                    db_path = AgentManager.get_instance().db_path
                else:
                    db_path = WorkflowManager.get_instance().db_file
                chatsession:AIChatSession = AIChatSession.get_session(self.current_target,f"{self.username}#{self.current_topic}",db_path,False)
                if chatsession is not None:
                    msgs = chatsession.read_history(num,offset)
                    format_texts = []
                    for msg in msgs:
                        format_texts.append(("class:content",f"{msg.sender} >>> {msg.body}"))
                        format_texts.append(("",f"\n-------------------\n"))
                    return FormattedText(format_texts)
                return FormattedText([("class:title", f"chatsession not found")])
            case 'node':
                return await self.handle_node_commands(args)
            case 'exit':
                os._exit(0)
            case 'help':
                return FormattedText([("class:title", f"GO to https://github.com/fiatrete/OpenDAN-Personal-AI-OS/issues ^_^")])


##########################################################################################################################
history = FileHistory('aios_shell_history.txt')
session = PromptSession(history=history)

def parse_function_call(func_string):
    if len(func_string) > 2:
        if func_string[0] == '/' and func_string[1] != '/':
            str_list = shlex.split(func_string[1:])
            func_name = str_list[0]
            params = str_list[1:]
            return func_name, params
    else:
        return None

async def try_get_input(desc:str,mutil_line:bool = False,check_func:callable = None) -> str:
    user_input = await session.prompt_async(f"{desc} \nType /exit to abort. \nPlease input:",style=shell_style)
    err_str = ""
    if check_func is None:
        if len(user_input) > 0:
            if user_input != "/exit":
                if mutil_line is False:
                    user_input = user_input.strip()
                return user_input
            else:
                return None

    else:
        is_ok,err_str = check_func(user_input)
        if is_ok:
            return user_input

    error_text = FormattedText([("class:error", err_str)])
    print_formatted_text(error_text,style=shell_style)
    return await try_get_input(desc,check_func)

async def get_user_config_from_input(check_result:dict) -> bool:
    for key,item in check_result.items():
        user_input = await try_get_input(f"System config {key} ({item.desc}) not define!")
        if user_input is None:
            if item.is_optional:
                continue
            else:
                True

        if len(user_input) > 0:
            AIStorage.get_instance().get_user_config().set_value(key,user_input)

    await AIStorage.get_instance().get_user_config().save_to_user_config()
    return True

async def main_daemon_loop(shell:AIOS_Shell):
    while shell.is_working:
        await asyncio.sleep(1)

    return 0

def print_welcome_screen():
    print("\033[1;31m")
    logo = """
\t   _______                    ____________________   __
\t   __  __ \______________________  __ \__    |__  | / /
\t   _  / / /__  __ \  _ \_  __ \_  / / /_  /| |_   |/ / 
\t   / /_/ /__  /_/ /  __/  / / /  /_/ /_  ___ |  /|  /  
\t   \____/ _  .___/\___//_/ /_//_____/ /_/  |_/_/ |_/   
\t           /_/                                          

    """
    print(logo)
    print("\033[0m")

    print("\033[1;32m \t\tWelcome to OpenDAN - Your Personal AI OS\033[0m\n")

    introduce = """
\tOpenDAN (Open and Do Anything Now with AI) is revolutionizing the 
\tAI landscape with its Personal AI Operating System. Designed for 
\tseamless integration of diverse AI modules, it ensures unmatched 
\tinteroperability. OpenDAN empowers users to craft powerful AI agents:
\tfrom butlers and assistants to personal tutors and digital companions.
\tAll while retaining control. These agents can team up to tackle complex  
\tchallenges, integrate with existing services, and command IoT devices. 
\t
\tWith OpenDAN, we're putting AI in your hands, making life simpler and smarter.
\t
\t================ AIOS Shell Handbook ================

\033[1;94m\tUnderstand the Shell Prompt :\033[0m [current_username]<->[current_topic]@[current_target]$ 
\033[1;94m\tTalk with Agent/Workflow :\033[0m Directly input and wait.
\033[1;94m\tTalk with another Agent/Workflow :\033[0m /open $target_name [$topic_name]
\033[1;94m\tInstall new Agent/Workflow :\033[0m /install $agent_name (Not support at 0.5.1)
\t\t(For Developer) Download and unzip Agent to ~/myai/agents or ~/myai/workflows
\033[1;94m\tView chat History :\033[0m /history
\033[1;94m\tChange AIOS Owner's telegram username :\033[0m /set_config telegram
\033[1;94m\tChange OpenAI API Token :\033[0m /set_config $openai_api_key
\033[1;94m\tGive your Agent a Telegram account :\033[0m /connect $agent_name
\033[1;94m\tAdd personal files to the AI Knowledge Base. \033[0m
\t\t1) Copy your file to ~/myai/data 
\033[1;94m\tSearch your knowledge base :\033[0m /open Mia
\033[1;94m\tCheck the progress of AI reading personal data :\033[0m /knowledge $pipeline journal
\033[1;94m\tQuery object with ID in knowledge base :\033[0m /knowledge query $object_id
\033[1;94m\tOpen AI Bash (For Developer Only):\033[0m /open ai_bash
\033[1;94m\tEnable AIGC Feature :\033[0m /enable aigc
\033[1;94m\tEnable llama (Local LLM Kernel) :\033[0m /enable llama
"""
    print(introduce)

    print(f"\033[1;34m \t\tVersion: {AIOS_Version}\n\033")
    print("\033[1;33m \tOpenDAN is an open-source project, let's define the future of Humans and AI together.\033[0m")
    print("\033[1;33m \tGithub\t: https://github.com/fiatrete/OpenDAN-Personal-AI-OS\033[0m")
    print("\033[1;33m \tWebsite\t: https://www.opendan.ai\033[0m")
    print("\n\n")


async def main():
    print_welcome_screen()
    print("Booting...")

    if os.path.isdir(f"{directory}/../../../rootfs"):
        AIStorage.get_instance().is_dev_mode = True
    else:
        AIStorage.get_instance().is_dev_mode = False


    if AIStorage.get_instance().is_dev_mode:
        logging.basicConfig(filename="aios_shell.log",filemode="w",encoding='utf-8',force=True,
                            level=logging.INFO,
                            format='[%(asctime)s]%(name)s[%(levelname)s]: %(message)s')
    else:
        dir_path = f"{AIStorage.get_instance().get_myai_dir()}/logs"
        if not os.path.exists(dir_path):
            os.makedirs(dir_path)
        log_file = f"{AIStorage.get_instance().get_myai_dir()}/logs/aios.log"
        handler = RotatingFileHandler(log_file, maxBytes=50*1024*1024, backupCount=100)

        logging.basicConfig(handlers=[handler],
                            level=logging.INFO,
                            format='%(asctime)s - %(name)s - %(levelname)s - %(message)s')    
    
    is_daemon = False
    logger.info(f"Check Host OS :{os.name}")
    if os.name != 'nt':
        is_daemon = os.fstat(0) != os.fstat(1) or os.fstat(0) != os.fstat(2)

    shell = AIOS_Shell("user")
    shell.declare_all_user_config()
    await AIStorage.get_instance().initial()
    check_result = AIStorage.get_instance().get_user_config().check_config()
    if check_result is not None:
        if is_daemon:
            logger.error(check_result)
            return 1
        else:
            #Remind users to enter necessary configurations.
            if await get_user_config_from_input(check_result) is False:
                return 1
    shell.username = AIStorage.get_instance().get_user_config().get_value("username")
    init_result = await shell.initial()
    proxy.apply_storage()
    
    if init_result is False:
        if is_daemon:
            logger.error("aios shell initial failed!")
            return 1
        else:
            print("aios shell initial failed!")
            return 1

    print(f"aios shell {shell.get_version()} ready. Daemon:{is_daemon}")
    logger.info(f"aios shell {shell.get_version()} ready. Daemon:{is_daemon}")
    if is_daemon:
        return await main_daemon_loop(shell)

    completer = WordCompleter(['/send $target $msg $topic',
                               '/open $target $topic',
                               '/history $num $offset',
                               '/connect $target',
                               '/contact $name',
                               '/knowledge pipelines',
                               '/knowledge journal $pipeline [$topn]', 
                               '/knowledge query $object_id',
                               '/set_config $key',
                               '/enable $feature',
                               '/disable $feature',
                               '/node add llama $model_name $url',
                               '/node rm llama $model_name $url',
                               '/node list',
                               '/show',
                               '/exit',
                               '/help'], ignore_case=True)

    current = AIStorage.get_instance().get_user_config().get_value("shell.current")
    current = current.split("@")
    shell.current_target = current[1]
    shell.current_topic = current[0]

    await asyncio.sleep(0.2)
    while True:
        user_input = await session.prompt_async(f"{shell.username}<->{shell.current_topic}@{shell.current_target}$ ",completer=completer,style=shell_style)
        if len(user_input) <= 1:
            continue

        func_call = parse_function_call(user_input)
        show_text = None
        if func_call:
            show_text = await shell.call_func(func_call[0], func_call[1])
        else:
            resp = await shell.send_msg(user_input,shell.current_target,shell.current_topic,shell.username)
            show_text = FormattedText([
                ("class:title", f"{shell.current_topic}@{shell.current_target} >>> "),
                ("class:content", resp)
            ])

        print_formatted_text(show_text,style=shell_style)
        #print_formatted_text(f"{shell.username}<->{shell.current_topic}@{shell.current_target} >>> {resp}",style=shell_style)


if __name__ == "__main__":
    asyncio.run(main())
<|MERGE_RESOLUTION|>--- conflicted
+++ resolved
@@ -356,19 +356,13 @@
             pipelines = KnowledgePipelineManager.get_instance().get_pipelines()
             print_formatted_text("\r\n".join(pipeline.get_name() for pipeline in pipelines))
         if sub_cmd == "journal":
-<<<<<<< HEAD
-            name = args[1]
-            topn = 10 if len(args) == 2 else int(args[2])
-            journals = [str(journal) for journal in KnowledgePipelineManager.get_instance().get_pipeline(name).get_journal().latest_journals(topn)]
-            print_formatted_text("\r\n".join(str(journal) for journal in journals))
-=======
             try:
-                topn = 10 if len(args) == 1 else int(args[1])
-                journals = [str(journal) for journal in KnowledgePipline.get_instance().get_latest_journals(topn)]
-                print_formatted_text("\r\n".join(journals))
+                name = args[1]
+                topn = 10 if len(args) == 2 else int(args[2])
+                journals = [str(journal) for journal in KnowledgePipelineManager.get_instance().get_pipeline(name).get_journal().latest_journals(topn)]
+                print_formatted_text("\r\n".join(str(journal) for journal in journals))
             except ValueError:
                 return FormattedText([("class:title", f"/knowledge journal failed: {args[1]} is not a valid integer.\n")])
->>>>>>> e27c995a
         if sub_cmd == "query":
             if len(args) < 2:
                 return show_text
