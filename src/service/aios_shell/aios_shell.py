--- conflicted
+++ resolved
@@ -112,13 +112,10 @@
             owenr.telegram = AIStorage.get_instance().get_user_config().get_value("telegram")
 
             cm.add_family_member(self.username,owenr)
-<<<<<<< HEAD
-
 
         knowledge_env = KnowledgeEnvironment("knowledge")
         Environment.set_env_by_id("knowledge",knowledge_env)
-=======
->>>>>>> 28e6c604
+
 
         cal_env = CalenderEnvironment("calender")
         await cal_env.start()
