
from datetime import datetime
import asyncio
import sqlite3 # Because sqlite3 IO operation is small, so we can use sqlite3 directly.(so we don't need to use async sqlite3 now)
from sqlite3 import Error
import threading
import logging
from typing import Optional
from .environment import Environment,EnvironmentEvent
from .ai_function import SimpleAIFunction

logger = logging.getLogger(__name__)


class CalenderEvent(EnvironmentEvent):
    def __init__(self,data) -> None:
        super().__init__()
        self.event_name = "timer"
        self.data = data

    def display(self) -> str:
        return f"#event timer:{self.data}"    
    
# AI Calender GOAL: Let user use "create notify after 2 days" to create a timer event
class CalenderEnvironment(Environment):
    def __init__(self, env_id: str) -> None:
        super().__init__(env_id)
        self.is_run = False

        self.add_ai_function(SimpleAIFunction("get_time",
                                        "get current time",
                                        self._get_now))

    def _do_get_value(self,key:str) -> Optional[str]:
        return None

    def start(self) -> None:
        if self.is_run:
            return 
        self.is_run = True

        self.register_get_handler("now",self.get_now)
        async def timer_loop():
            while True:
                if self.is_run == False:
                    break
                
                await asyncio.sleep(1.0)
                now = datetime.now()
                formatted_time = now.strftime('%Y-%m-%d %H:%M:%S')
                env_event:CalenderEvent = CalenderEvent(formatted_time)
                await self.fire_event("timer",env_event)

            return

        asyncio.create_task(timer_loop())

    def stop(self):
        self.is_run = False

<<<<<<< HEAD
    def get_now(self) -> str:
=======
    def get_now(self,key)->str:
        now = datetime.now()
        formatted_time = now.strftime('%Y-%m-%d %H:%M:%S')
        return formatted_time    
    
    async def _get_now(self) -> str:
>>>>>>> a20f331e
        now = datetime.now()
        formatted_time = now.strftime('%Y-%m-%d %H:%M:%S')
        return formatted_time
    
# Default Workflow Environment(Context)
class WorkflowEnvironment(Environment):
    def __init__(self, env_id: str,db_file:str) -> None:
        super().__init__(env_id)
        self.db_file = db_file
        self.local = threading.local()
        self.table_name = "WorkflowEnv_" + env_id


    def _get_conn(self):
        """ get db connection """
        if not hasattr(self.local, 'conn'):
            self.local.conn = self._create_connection()
        return self.local.conn
    
    def _create_connection(self):
        """ create a database connection to a SQLite database """
        conn = None
        try:
            conn = sqlite3.connect(self.db_file)
        except Error as e:
            logging.error("Error occurred while connecting to database: %s", e)
            return None

        if conn:
            self._create_table(conn)

        return conn
    
    def close(self):
        if not hasattr(self.local, 'conn'):
            return 
        self.local.conn.close()

    def _create_table(self, conn):
        """ create table """
        try:
            # create sessions table
            conn.execute(f"""
                CREATE TABLE IF NOT EXISTS """ + self.table_name + """ (
                    EnvKey TEXT PRIMARY KEY,
                    EnvValue TEXT,
                    UpdateTime TEXT
                );
            """)
            conn.commit()
        except Error as e:
            logging.error("Error occurred while creating tables: %s", e)
    
    def _do_get_value(self, key: str) -> str | None:
        try:
            conn = self._get_conn()
            c = conn.cursor()
            c.execute("SELECT EnvValue FROM " + self.table_name +" WHERE EnvKey = ?", (key,))
            value = c.fetchone()
            if value is None:
                return None
            return value[0]
        except Error as e:
            logging.error(f"Error occurred while _do_get_value{key}: {e}")
            return None

    def set_value(self, key: str, str_value: str, is_storage:bool=True):
        super().set_value(key,str_value)
        if is_storage is False:
            return
        
        try:
            conn = self._get_conn()
            conn.execute("""
                INSERT OR REPLACE INTO """ + self.table_name+ """ (EnvKey, EnvValue, UpdateTime)
                VALUES (?, ?, ?) 
            """, (key, str_value, datetime.now()))
            conn.commit()
            return 0  # return 0 if successful
        except Error as e:
            logging.error(f"Error occurred while update env{self.env_id}.{key} ,error:{e}")

    def get_functions(self):
        pass
<|MERGE_RESOLUTION|>--- conflicted
+++ resolved
@@ -58,16 +58,8 @@
     def stop(self):
         self.is_run = False
 
-<<<<<<< HEAD
-    def get_now(self) -> str:
-=======
-    def get_now(self,key)->str:
-        now = datetime.now()
-        formatted_time = now.strftime('%Y-%m-%d %H:%M:%S')
-        return formatted_time    
-    
     async def _get_now(self) -> str:
->>>>>>> a20f331e
+
         now = datetime.now()
         formatted_time = now.strftime('%Y-%m-%d %H:%M:%S')
         return formatted_time
