
import openai
import os
import asyncio
from asyncio import Queue
import logging

from .compute_task import ComputeTask, ComputeTaskResult, ComputeTaskState, ComputeTaskType
from .compute_node import ComputeNode
from .storage import AIStorage,UserConfig

logger = logging.getLogger(__name__)


class OpenAI_ComputeNode(ComputeNode):
    _instance = None
    @classmethod
    def get_instance(cls):
        if cls._instance is None:
            cls._instance = OpenAI_ComputeNode()
        return cls._instance
    
    @classmethod
    def declare_user_config(cls):
        if os.getenv("OPENAI_API_KEY_") is None:
            user_config = AIStorage.get_instance().get_user_config()
            user_config.add_user_config("openai_api_key","openai api key",False,None)

    def __init__(self) -> None:
        super().__init__()

        self.is_start = False
        # openai.organization = "org-AoKrOtF2myemvfiFfnsSU8rF" #buckycloud
        self.openai_api_key = None
        self.node_id = "openai_node"
        self.task_queue = Queue()


    async def initial(self):
        if os.getenv("OPENAI_API_KEY") is not None:
            self.openai_api_key = os.getenv("OPENAI_API_KEY")
        else:
            self.openai_api_key = AIStorage.get_instance().get_user_config().get_user_config("openai_api_key")

        if self.openai_api_key is None:
            logger.error("openai_api_key is None!")
            return False
        
        openai.api_key = self.openai_api_key
        self.start()
        return True

    async def push_task(self, task: ComputeTask, proiority: int = 0):
        logger.info(f"openai_node push task: {task.display()}")
        self.task_queue.put_nowait(task)

    async def remove_task(self, task_id: str):
        pass

    def _run_task(self, task: ComputeTask):
        task.state = ComputeTaskState.RUNNING
        mode_name = task.params["model_name"]
        # max_token_size = task.params["max_token_size"]
        prompts = task.params["prompts"]

        logger.info(f"call openai {mode_name} prompts: {prompts}")
<<<<<<< HEAD
        try:
=======
        if task.params.get("inner_functions") is None:
            resp = openai.ChatCompletion.create(model=mode_name,
                                            messages=prompts,
                                            max_tokens=task.params["max_token_size"],
                                            temperature=0.7)
        else:
>>>>>>> a20f331e
            resp = openai.ChatCompletion.create(model=mode_name,
                                                messages=prompts,
                                                functions=task.params["inner_functions"],
                                                max_tokens=task.params["max_token_size"],
                                                temperature=0.7) # TODO: add temperature to task params?
<<<<<<< HEAD
        except Exception as e:
            logger.error(f"openai.ChatCompletion.create failed! {e}")
=======
>>>>>>> a20f331e
        
        logger.info(f"openai response: {resp}")
        
        result = ComputeTaskResult()
        result.set_from_task(task)

        status_code = resp["choices"][0]["finish_reason"]
        match status_code:
            case "function_call":
                task.state = ComputeTaskState.DONE
            case "stop":
                task.state = ComputeTaskState.DONE
            case _:
                task.state = ComputeTaskState.ERROR
                task.error_str = f"The status code was {status_code}."
                return None

        result.worker_id = self.node_id
        result.result_str = resp["choices"][0]["message"]["content"]
        result.result_message = resp["choices"][0]["message"]

        return result

    def start(self):
        if self.is_start is True:
            return
        self.is_start = True
        
        async def _run_task_loop():
            while True:
                task = await self.task_queue.get()
                logger.info(f"openai_node get task: {task.display()}")
                result = self._run_task(task)
                if result is not None:
                    task.state = ComputeTaskState.DONE
                    task.result = result

        asyncio.create_task(_run_task_loop())

    def display(self) -> str:
        return f"OpenAI_ComputeNode: {self.node_id}"

    def get_task_state(self, task_id: str):
        pass

    def get_capacity(self):
        pass

    def is_support(self, task: ComputeTask) -> bool:
        return task.task_type == ComputeTaskType.LLM_COMPLETION and (not task.params["model_name"] or task.params["model_name"] == "gpt-4-0613")

    def is_local(self) -> bool:
        return False<|MERGE_RESOLUTION|>--- conflicted
+++ resolved
@@ -64,26 +64,19 @@
         prompts = task.params["prompts"]
 
         logger.info(f"call openai {mode_name} prompts: {prompts}")
-<<<<<<< HEAD
-        try:
-=======
+
         if task.params.get("inner_functions") is None:
             resp = openai.ChatCompletion.create(model=mode_name,
                                             messages=prompts,
                                             max_tokens=task.params["max_token_size"],
                                             temperature=0.7)
         else:
->>>>>>> a20f331e
             resp = openai.ChatCompletion.create(model=mode_name,
                                                 messages=prompts,
                                                 functions=task.params["inner_functions"],
                                                 max_tokens=task.params["max_token_size"],
                                                 temperature=0.7) # TODO: add temperature to task params?
-<<<<<<< HEAD
-        except Exception as e:
-            logger.error(f"openai.ChatCompletion.create failed! {e}")
-=======
->>>>>>> a20f331e
+
         
         logger.info(f"openai response: {resp}")
         
