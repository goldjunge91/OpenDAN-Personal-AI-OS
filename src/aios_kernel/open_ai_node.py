--- conflicted
+++ resolved
@@ -59,37 +59,6 @@
 
     def _run_task(self, task: ComputeTask):
         task.state = ComputeTaskState.RUNNING
-<<<<<<< HEAD
-        # switch tsak type
-        if task.task_type == "llm_completion":
-            mode_name = task.params["model_name"]
-            # max_token_size = task.params["max_token_size"]
-            prompts = task.params["prompts"]
-
-            mode_name = task.params["model_name"]
-	        # max_token_size = task.params["max_token_size"]
-            prompts = task.params["prompts"]
-
-            logger.info(f"call openai {mode_name} prompts: {prompts}")
-            resp = openai.ChatCompletion.create(model=mode_name,
-                                                messages=prompts,
-                                                max_tokens=4000,
-                                                temperature=1.2)
-            logger.info(f"openai response: {resp}")
-
-            status_code = resp["choices"][0]["finish_reason"]
-            if status_code != "stop":
-                task.state = ComputeTaskState.ERROR
-                task.error_str =f"The status code was {status_code}."
-                return None
-
-            result = ComputeTaskResult()    
-            result.set_from_task(task)
-            result.worker_id = self.node_id
-            result.result_str = resp["choices"][0]["message"]["content"]
-            result.result = resp["choices"][0]["message"]
-
-            return result
         if task.task_type == "text_embedding":
             model_name = task.params["model_name"]
             input = task.params["input"]
@@ -121,50 +90,55 @@
             result.result = resp["data"][0]["embedding"]
 
             return result
-            
-=======
-        mode_name = task.params["model_name"]
-        # max_token_size = task.params["max_token_size"]
-        prompts = task.params["prompts"]
+          
+        if task.task_type == "llm_completion":
+            mode_name = task.params["model_name"]
+            # max_token_size = task.params["max_token_size"]
+            prompts = task.params["prompts"]
 
-        logger.info(f"call openai {mode_name} prompts: {prompts}")
+            mode_name = task.params["model_name"]
+	        # max_token_size = task.params["max_token_size"]
+            prompts = task.params["prompts"]          
+       
 
-        if task.params.get("inner_functions") is None:
-            resp = openai.ChatCompletion.create(model=mode_name,
-                                            messages=prompts,
-                                            max_tokens=task.params["max_token_size"],
-                                            temperature=0.7)
-        else:
-            resp = openai.ChatCompletion.create(model=mode_name,
+            logger.info(f"call openai {mode_name} prompts: {prompts}")
+
+            if task.params.get("inner_functions") is None:
+                resp = openai.ChatCompletion.create(model=mode_name,
                                                 messages=prompts,
-                                                functions=task.params["inner_functions"],
                                                 max_tokens=task.params["max_token_size"],
-                                                temperature=0.7) # TODO: add temperature to task params?
+                                                temperature=0.7)
+            else:
+                resp = openai.ChatCompletion.create(model=mode_name,
+                                                    messages=prompts,
+                                                    functions=task.params["inner_functions"],
+                                                    max_tokens=task.params["max_token_size"],
+                                                    temperature=0.7) # TODO: add temperature to task params?
 
         
-        logger.info(f"openai response: {resp}")
-        
-        result = ComputeTaskResult()
-        result.set_from_task(task)
+            logger.info(f"openai response: {resp}")
 
-        status_code = resp["choices"][0]["finish_reason"]
-        match status_code:
-            case "function_call":
-                task.state = ComputeTaskState.DONE
-            case "stop":
-                task.state = ComputeTaskState.DONE
-            case _:
-                task.state = ComputeTaskState.ERROR
-                task.error_str = f"The status code was {status_code}."
-                return None
+            result = ComputeTaskResult()
+            result.set_from_task(task)
 
-        result.worker_id = self.node_id
-        result.result_str = resp["choices"][0]["message"]["content"]
-        result.result_message = resp["choices"][0]["message"]
+            status_code = resp["choices"][0]["finish_reason"]
+            match status_code:
+                case "function_call":
+                    task.state = ComputeTaskState.DONE
+                case "stop":
+                    task.state = ComputeTaskState.DONE
+                case _:
+                    task.state = ComputeTaskState.ERROR
+                    task.error_str = f"The status code was {status_code}."
+                    return None
+
+            result.worker_id = self.node_id
+            result.result_str = resp["choices"][0]["message"]["content"]
+            result.result_message = resp["choices"][0]["message"]
 
         return result
 
->>>>>>> d220f6b8
+
     def start(self):
         if self.is_start is True:
             return
@@ -190,20 +164,16 @@
     def get_capacity(self):
         pass
 
-<<<<<<< HEAD
 
     def is_support(self, task: ComputeTask) -> bool:
-        if task.task_type == "llm_completion":
-            return True
+        if task.task_type == ComputeTaskType.LLM_COMPLETION: 
+            if (not task.params["model_name"] or task.params["model_name"] == "gpt-4-0613")
+                return True
         if task.task_type == "text_embedding":
             if task.params["model_name"] == "text-embedding-ada-002":
                 return True
         return False
 
-=======
-    def is_support(self, task: ComputeTask) -> bool:
-        return task.task_type == ComputeTaskType.LLM_COMPLETION and (not task.params["model_name"] or task.params["model_name"] == "gpt-4-0613")
->>>>>>> d220f6b8
 
     def is_local(self) -> bool:
         return False