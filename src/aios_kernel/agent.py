--- conflicted
+++ resolved
@@ -1043,30 +1043,6 @@
 
         #full_content = item.get_article_full_content()
         workspace = self.get_workspace_by_msg(None)
-<<<<<<< HEAD
-        full_content = await workspace.load_knowledge_content(full_path)
-        if full_content is None:
-            return None
-
-        if len(full_content) < 16:
-            logger.warning(f"llm_read_article: article {knowledge_item['path']} is too short,just read summary!")
-            return None
-
-=======
-        try:
-            full_content = await workspace.load_knowledge_content(full_path)
-            if full_content is None:
-                return None
-        except Exception as e:
-            logger.error(f"llm_read_article: load knowledge {full_path} error:{e}")
-            return None 
-        
-        if len(full_content) < 16:
-            logger.warning(f"llm_read_article: article {knowledge_item['path']} is too short,just read summary!")
-            return None 
-        
-        str_len = len(full_content)
->>>>>>> 2d85981d
         full_content_len = self.token_len(full_content)
 
         if full_content_len < self.get_llm_learn_token_limit():
